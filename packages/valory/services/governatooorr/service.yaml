name: governatooorr
author: valory
version: 0.1.0
description: The Governatooorr is a service that autonomously votes on on-chain governance
  proposals. It takes into account user preferences and uses LLMs to evaluate proposals.
aea_version: '>=1.0.0, <2.0.0'
license: Apache-2.0
fingerprint:
  README.md: bafybeid6vqhnovhpsrjwws2wcb67i7fwr4dq54rpowqgrf3njt2anp5nc4
fingerprint_ignore_patterns: []
<<<<<<< HEAD
agent: valory/governatooorr:0.1.0:bafybeiaa5r7z4jdqcrwusqykxrrppwktfzqhonacb2pnsco5ti4lab7bxe
=======
agent: valory/governatooorr:0.1.0:bafybeid5tpn2hdvirxtrwm4rjhz36b7f53pbitoapvnilpwkmcgtogfqau
>>>>>>> d7286425
number_of_agents: 4
deployment:
  agent:
    ports:
      0:
        8000: 8000
      1:
        8001: 8000
      2:
        8002: 8000
      3:
        8003: 8000
---
public_id: valory/governatooorr_abci:0.1.0
type: skill
0:
  models:
    benchmark_tool: &id001
      args:
        log_dir: /logs
    params:
      args:
        cleanup_history_depth: 1
        cleanup_history_depth_current: null
        drand_public_key: 868f005eb8e6e4ca0a47c8a77ceaa5309a47978a7c71bc5cce96366b5d7a569937c529eeda66c7293784a9402801af31
        finalize_timeout: 60.0
        genesis_config: &id002
          genesis_time: '2022-09-26T00:00:00.000000000Z'
          chain_id: chain-c4daS1
          consensus_params:
            block:
              max_bytes: '22020096'
              max_gas: '-1'
              time_iota_ms: '1000'
            evidence:
              max_age_num_blocks: '100000'
              max_age_duration: '172800000000000'
              max_bytes: '1048576'
            validator:
              pub_key_types:
              - ed25519
            version: {}
          voting_power: '10'
        history_check_timeout: 1205
        init_fallback_gas: 0
        keeper_allowed_retries: 3
        keeper_timeout: 30.0
        max_attempts: 10
        max_healthcheck: 120
        multisend_address: ${MULTISEND_ADDRESS:str:0xA238CBeb142c10Ef7Ad8442C6D1f9E89e07e7761}
        on_chain_service_id: ${ON_CHAIN_SERVICE_ID:int:null}
        reset_tendermint_after: ${RESET_TENDERMINT_AFTER:int:30}
        retry_attempts: 400
        retry_timeout: 3
        reset_pause_duration: ${RESET_PAUSE_DURATION:int:300}
        request_retry_delay: 1.0
        request_timeout: 10.0
        round_timeout_seconds: 30.0
        service_id: governatooorr
        service_registry_address: ${SERVICE_REGISTRY_ADDRESS:str:0x0000000000000000000000000000000000000000}
        setup: &id003
          all_participants: ${ALL_PARTICIPANTS:list:[]}
          safe_contract_address: ${SAFE_CONTRACT_ADDRESS:str:0x0000000000000000000000000000000000000000}
          consensus_threshold: null
        share_tm_config_on_startup: ${USE_ACN:bool:false}
        sleep_time: 1
        tendermint_check_sleep_delay: 3
        tendermint_com_url: ${TENDERMINT_COM_URL:str:http://localhost:8080}
        tendermint_max_retries: 5
        tendermint_url: ${TENDERMINT_URL:str:http://localhost:26657}
        tendermint_p2p_url: ${TM_P2P_ENDPOINT_NODE_0:str:node0:26656}
        termination_sleep: ${TERMINATION_SLEEP:int:900}
        tx_timeout: 10.0
        use_termination: ${USE_TERMINATION:bool:false}
        tally_api_endpoint: ${TALLY_API_ENDPOINT:str:https://api.tally.xyz/query}
        tally_api_key: ${TALLY_API_KEY_0:str:<tally_api_key>}
        tally_api_call_sleep_seconds: ${TALLY_API_CALL_SLEEP_SECONDS:int:2}
<<<<<<< HEAD
        snapshot_graphql_endpoint: ${SNAPSHOT_GRAPHQL_ENDPOINT:str:https://hub.snapshot.org/graphql}
        snapshot_vote_endpoint: ${SNAPSHOT_VOTE_ENDPOINT:str:https://relayer.snapshot.org/}
        service_endpoint_base: ${SERVICE_ENDPOINT_BASE:str:https://governatooorr.staging.autonolas.tech/}
=======
        snapshot_api_endpoint: ${SNAPSHOT_API_ENDPOINT:str:https://hub.snapshot.org/graphql}
        service_endpoint_base: ${SERVICE_ENDPOINT_BASE:str:https://dummy_service.autonolas.tech/}
>>>>>>> d7286425
        validate_timeout: 1205
        voting_block_threshold: ${VOTING_BLOCK_THRESHOLD:int:300}
        voting_seconds_threshold: ${VOTING_SECONDS_THRESHOLD:int:10000}
        ceramic_api_base: ${CERAMIC_API_BASE:str:https://ceramic-valory.hirenodes.io/}
        ceramic_api_create_endpoint: ${CERAMIC_API_CREATE_ENDPOINT:str:api/v0/streams}
        ceramic_api_commit_endpoint: ${CERAMIC_API_COMMIT_ENDPOINT:str:api/v0/commits}
        ceramic_api_read_endpoint: ${CERAMIC_API_READ_ENDPOINT:str:api/v0/commits/{stream_id}}
        ceramic_did_seed: ${CERAMIC_DID_SEED:str:dummy_did_seed}
        ceramic_did_str: ${CERAMIC_DID_STR:str:dummy_did_str}
        default_read_stream_id: ${DEFAULT_READ_STREAM_ID:str:kjzl6cwe1jw149erp7y8pg1kwk0103714knt33k66rkdrwn1zmskykj8ho8y15n}
        ceramic_stream_id: ${CERAMIC_STREAM_ID:str:kjzl6cwe1jw149erp7y8pg1kwk0103714knt33k66rkdrwn1zmskykj8ho8y15n}
        signmessagelib_address: ${SIGNMESSAGELIB_ADDRESS:str:0xA65387F16B013cf2Af4605Ad8aA5ec25a2cbA3a2}
1:
  models:
    benchmark_tool: *id001
    params:
      args:
        cleanup_history_depth: 1
        cleanup_history_depth_current: null
        drand_public_key: 868f005eb8e6e4ca0a47c8a77ceaa5309a47978a7c71bc5cce96366b5d7a569937c529eeda66c7293784a9402801af31
        finalize_timeout: 60.0
        genesis_config: *id002
        history_check_timeout: 1205
        init_fallback_gas: 0
        keeper_allowed_retries: 3
        keeper_timeout: 30.0
        max_attempts: 10
        max_healthcheck: 120
        multisend_address: ${MULTISEND_ADDRESS:str:0xA238CBeb142c10Ef7Ad8442C6D1f9E89e07e7761}
        on_chain_service_id: ${ON_CHAIN_SERVICE_ID:int:null}
        reset_tendermint_after: ${RESET_TENDERMINT_AFTER:int:30}
        retry_attempts: 400
        retry_timeout: 3
        reset_pause_duration: ${RESET_PAUSE_DURATION:int:300}
        request_retry_delay: 1.0
        request_timeout: 10.0
        round_timeout_seconds: 30.0
        service_id: governatooorr
        service_registry_address: ${SERVICE_REGISTRY_ADDRESS:str:0x0000000000000000000000000000000000000000}
        setup: *id003
        share_tm_config_on_startup: ${USE_ACN:bool:false}
        sleep_time: 1
        tendermint_check_sleep_delay: 3
        tendermint_com_url: ${TENDERMINT_COM_URL:str:http://localhost:8080}
        tendermint_max_retries: 5
        tendermint_url: ${TENDERMINT_URL:str:http://localhost:26657}
        tendermint_p2p_url: ${TM_P2P_ENDPOINT_NODE_1:str:node1:26656}
        termination_sleep: ${TERMINATION_SLEEP:int:900}
        tx_timeout: 10.0
        use_termination: ${USE_TERMINATION:bool:false}
        tally_api_endpoint: ${TALLY_API_ENDPOINT:str:https://api.tally.xyz/query}
        tally_api_key: ${TALLY_API_KEY_1:str:<tally_api_key>}
        tally_api_call_sleep_seconds: ${TALLY_API_CALL_SLEEP_SECONDS:int:2}
<<<<<<< HEAD
        snapshot_graphql_endpoint: ${SNAPSHOT_GRAPHQL_ENDPOINT:str:https://hub.snapshot.org/graphql}
        snapshot_vote_endpoint: ${SNAPSHOT_VOTE_ENDPOINT:str:https://relayer.snapshot.org/}
        service_endpoint_base: ${SERVICE_ENDPOINT_BASE:str:https://governatooorr.staging.autonolas.tech/}
=======
        snapshot_api_endpoint: ${SNAPSHOT_API_ENDPOINT:str:https://hub.snapshot.org/graphql}
        service_endpoint_base: ${SERVICE_ENDPOINT_BASE:str:https://dummy_service.autonolas.tech/}
>>>>>>> d7286425
        validate_timeout: 1205
        voting_block_threshold: ${VOTING_BLOCK_THRESHOLD:int:300}
        voting_seconds_threshold: ${VOTING_SECONDS_THRESHOLD:int:10000}
        ceramic_api_base: ${CERAMIC_API_BASE:str:https://ceramic-valory.hirenodes.io/}
        ceramic_api_create_endpoint: ${CERAMIC_API_CREATE_ENDPOINT:str:api/v0/streams}
        ceramic_api_commit_endpoint: ${CERAMIC_API_COMMIT_ENDPOINT:str:api/v0/commits}
        ceramic_api_read_endpoint: ${CERAMIC_API_READ_ENDPOINT:str:api/v0/commits/{stream_id}}
        ceramic_did_seed: ${CERAMIC_DID_SEED:str:dummy_did_seed}
        ceramic_did_str: ${CERAMIC_DID_STR:str:dummy_did_str}
        default_read_stream_id: ${DEFAULT_READ_STREAM_ID:str:kjzl6cwe1jw149erp7y8pg1kwk0103714knt33k66rkdrwn1zmskykj8ho8y15n}
        ceramic_stream_id: ${CERAMIC_STREAM_ID:str:kjzl6cwe1jw149erp7y8pg1kwk0103714knt33k66rkdrwn1zmskykj8ho8y15n}
        signmessagelib_address: ${SIGNMESSAGELIB_ADDRESS:str:0xA65387F16B013cf2Af4605Ad8aA5ec25a2cbA3a2}
2:
  models:
    benchmark_tool: *id001
    params:
      args:
        cleanup_history_depth: 1
        cleanup_history_depth_current: null
        drand_public_key: 868f005eb8e6e4ca0a47c8a77ceaa5309a47978a7c71bc5cce96366b5d7a569937c529eeda66c7293784a9402801af31
        finalize_timeout: 60.0
        genesis_config: *id002
        history_check_timeout: 1205
        init_fallback_gas: 0
        keeper_allowed_retries: 3
        keeper_timeout: 30.0
        max_attempts: 10
        max_healthcheck: 120
        multisend_address: ${MULTISEND_ADDRESS:str:0xA238CBeb142c10Ef7Ad8442C6D1f9E89e07e7761}
        on_chain_service_id: ${ON_CHAIN_SERVICE_ID:int:null}
        reset_tendermint_after: ${RESET_TENDERMINT_AFTER:int:30}
        retry_attempts: 400
        retry_timeout: 3
        reset_pause_duration: ${RESET_PAUSE_DURATION:int:300}
        request_retry_delay: 1.0
        request_timeout: 10.0
        round_timeout_seconds: 30.0
        service_id: governatooorr
        service_registry_address: ${SERVICE_REGISTRY_ADDRESS:str:0x0000000000000000000000000000000000000000}
        setup: *id003
        share_tm_config_on_startup: ${USE_ACN:bool:false}
        sleep_time: 1
        tendermint_check_sleep_delay: 3
        tendermint_com_url: ${TENDERMINT_COM_URL:str:http://localhost:8080}
        tendermint_max_retries: 5
        tendermint_url: ${TENDERMINT_URL:str:http://localhost:26657}
        tendermint_p2p_url: ${TM_P2P_ENDPOINT_NODE_2:str:node2:26656}
        termination_sleep: ${TERMINATION_SLEEP:int:900}
        tx_timeout: 10.0
        use_termination: ${USE_TERMINATION:bool:false}
        tally_api_endpoint: ${TALLY_API_ENDPOINT:str:https://api.tally.xyz/query}
        tally_api_key: ${TALLY_API_KEY_2:str:<tally_api_key>}
        tally_api_call_sleep_seconds: ${TALLY_API_CALL_SLEEP_SECONDS:int:2}
<<<<<<< HEAD
        snapshot_graphql_endpoint: ${SNAPSHOT_GRAPHQL_ENDPOINT:str:https://hub.snapshot.org/graphql}
        snapshot_vote_endpoint: ${SNAPSHOT_VOTE_ENDPOINT:str:https://relayer.snapshot.org/}
        service_endpoint_base: ${SERVICE_ENDPOINT_BASE:str:https://governatooorr.staging.autonolas.tech/}
=======
        snapshot_api_endpoint: ${SNAPSHOT_API_ENDPOINT:str:https://hub.snapshot.org/graphql}
        service_endpoint_base: ${SERVICE_ENDPOINT_BASE:str:https://dummy_service.autonolas.tech/}
>>>>>>> d7286425
        validate_timeout: 1205
        voting_block_threshold: ${VOTING_BLOCK_THRESHOLD:int:300}
        voting_seconds_threshold: ${VOTING_SECONDS_THRESHOLD:int:10000}
        ceramic_api_base: ${CERAMIC_API_BASE:str:https://ceramic-valory.hirenodes.io/}
        ceramic_api_create_endpoint: ${CERAMIC_API_CREATE_ENDPOINT:str:api/v0/streams}
        ceramic_api_commit_endpoint: ${CERAMIC_API_COMMIT_ENDPOINT:str:api/v0/commits}
        ceramic_api_read_endpoint: ${CERAMIC_API_READ_ENDPOINT:str:api/v0/commits/{stream_id}}
        ceramic_did_seed: ${CERAMIC_DID_SEED:str:dummy_did_seed}
        ceramic_did_str: ${CERAMIC_DID_STR:str:dummy_did_str}
        default_read_stream_id: ${DEFAULT_READ_STREAM_ID:str:kjzl6cwe1jw149erp7y8pg1kwk0103714knt33k66rkdrwn1zmskykj8ho8y15n}
        ceramic_stream_id: ${CERAMIC_STREAM_ID:str:kjzl6cwe1jw149erp7y8pg1kwk0103714knt33k66rkdrwn1zmskykj8ho8y15n}
        signmessagelib_address: ${SIGNMESSAGELIB_ADDRESS:str:0xA65387F16B013cf2Af4605Ad8aA5ec25a2cbA3a2}
3:
  models:
    benchmark_tool: *id001
    params:
      args:
        cleanup_history_depth: 1
        cleanup_history_depth_current: null
        drand_public_key: 868f005eb8e6e4ca0a47c8a77ceaa5309a47978a7c71bc5cce96366b5d7a569937c529eeda66c7293784a9402801af31
        finalize_timeout: 60.0
        genesis_config: *id002
        history_check_timeout: 1205
        init_fallback_gas: 0
        keeper_allowed_retries: 3
        keeper_timeout: 30.0
        max_attempts: 10
        max_healthcheck: 120
        multisend_address: ${MULTISEND_ADDRESS:str:0xA238CBeb142c10Ef7Ad8442C6D1f9E89e07e7761}
        on_chain_service_id: ${ON_CHAIN_SERVICE_ID:int:null}
        reset_tendermint_after: ${RESET_TENDERMINT_AFTER:int:30}
        retry_attempts: 400
        retry_timeout: 3
        reset_pause_duration: ${RESET_PAUSE_DURATION:int:300}
        request_retry_delay: 1.0
        request_timeout: 10.0
        round_timeout_seconds: 30.0
        service_id: governatooorr
        service_registry_address: ${SERVICE_REGISTRY_ADDRESS:str:0x0000000000000000000000000000000000000000}
        setup: *id003
        share_tm_config_on_startup: ${USE_ACN:bool:false}
        sleep_time: 1
        tendermint_check_sleep_delay: 3
        tendermint_com_url: ${TENDERMINT_COM_URL:str:http://localhost:8080}
        tendermint_max_retries: 5
        tendermint_url: ${TENDERMINT_URL:str:http://localhost:26657}
        tendermint_p2p_url: ${TM_P2P_ENDPOINT_NODE_3:str:node3:26656}
        termination_sleep: ${TERMINATION_SLEEP:int:900}
        tx_timeout: 10.0
        use_termination: ${USE_TERMINATION:bool:false}
        tally_api_endpoint: ${TALLY_API_ENDPOINT:str:https://api.tally.xyz/query}
        tally_api_key: ${TALLY_API_KEY_3:str:<tally_api_key>}
        tally_api_call_sleep_seconds: ${TALLY_API_CALL_SLEEP_SECONDS:int:2}
<<<<<<< HEAD
        snapshot_graphql_endpoint: ${SNAPSHOT_GRAPHQL_ENDPOINT:str:https://hub.snapshot.org/graphql}
        snapshot_vote_endpoint: ${SNAPSHOT_VOTE_ENDPOINT:str:https://relayer.snapshot.org/}
        service_endpoint_base: ${SERVICE_ENDPOINT_BASE:str:https://governatooorr.staging.autonolas.tech/}
=======
        snapshot_api_endpoint: ${SNAPSHOT_API_ENDPOINT:str:https://hub.snapshot.org/graphql}
        service_endpoint_base: ${SERVICE_ENDPOINT_BASE:str:https://dummy_service.autonolas.tech/}
>>>>>>> d7286425
        validate_timeout: 1205
        voting_block_threshold: ${VOTING_BLOCK_THRESHOLD:int:300}
        voting_seconds_threshold: ${VOTING_SECONDS_THRESHOLD:int:10000}
        ceramic_api_base: ${CERAMIC_API_BASE:str:https://ceramic-valory.hirenodes.io/}
        ceramic_api_create_endpoint: ${CERAMIC_API_CREATE_ENDPOINT:str:api/v0/streams}
        ceramic_api_commit_endpoint: ${CERAMIC_API_COMMIT_ENDPOINT:str:api/v0/commits}
        ceramic_api_read_endpoint: ${CERAMIC_API_READ_ENDPOINT:str:api/v0/commits/{stream_id}}
        ceramic_did_seed: ${CERAMIC_DID_SEED:str:dummy_did_seed}
        ceramic_did_str: ${CERAMIC_DID_STR:str:dummy_did_str}
        default_read_stream_id: ${DEFAULT_READ_STREAM_ID:str:kjzl6cwe1jw149erp7y8pg1kwk0103714knt33k66rkdrwn1zmskykj8ho8y15n}
        ceramic_stream_id: ${CERAMIC_STREAM_ID:str:kjzl6cwe1jw149erp7y8pg1kwk0103714knt33k66rkdrwn1zmskykj8ho8y15n}
        signmessagelib_address: ${SIGNMESSAGELIB_ADDRESS:str:0xA65387F16B013cf2Af4605Ad8aA5ec25a2cbA3a2}
---
public_id: valory/ledger:0.19.0
type: connection
0:
  config:
    ledger_apis:
      ethereum:
        address: ${ETHEREUM_LEDGER_RPC_0:str:http://host.docker.internal:8545}
        chain_id: ${ETHEREUM_LEDGER_CHAIN_ID:int:1}
        poa_chain: ${ETHEREUM_LEDGER_IS_POA_CHAIN:bool:false}
        default_gas_price_strategy: ${ETHEREUM_LEDGER_PRICING:str:eip1559}
1:
  config:
    ledger_apis:
      ethereum:
        address: ${ETHEREUM_LEDGER_RPC_1:str:http://host.docker.internal:8545}
        chain_id: ${ETHEREUM_LEDGER_CHAIN_ID:int:1}
        poa_chain: ${ETHEREUM_LEDGER_IS_POA_CHAIN:bool:false}
        default_gas_price_strategy: ${ETHEREUM_LEDGER_PRICING:str:eip1559}
2:
  config:
    ledger_apis:
      ethereum:
        address: ${ETHEREUM_LEDGER_RPC_2:str:http://host.docker.internal:8545}
        chain_id: ${ETHEREUM_LEDGER_CHAIN_ID:int:1}
        poa_chain: ${ETHEREUM_LEDGER_IS_POA_CHAIN:bool:false}
        default_gas_price_strategy: ${ETHEREUM_LEDGER_PRICING:str:eip1559}
3:
  config:
    ledger_apis:
      ethereum:
        address: ${ETHEREUM_LEDGER_RPC_3:str:http://host.docker.internal:8545}
        chain_id: ${ETHEREUM_LEDGER_CHAIN_ID:int:1}
        poa_chain: ${ETHEREUM_LEDGER_IS_POA_CHAIN:bool:false}
        default_gas_price_strategy: ${ETHEREUM_LEDGER_PRICING:str:eip1559}
---
public_id: valory/openai:0.1.0
type: connection
0:
  config:
    engine: ${ENGINE:str:text-davinci-003}
    max_tokens: ${MAX_TOKENS:int:500}
    openai_api_key: ${OPENAI_API_KEY_0:str:null}
    temperature: ${TEMPERATURE:float:0.7}
1:
  config:
    engine: ${ENGINE:str:text-davinci-003}
    max_tokens: ${MAX_TOKENS:int:500}
    openai_api_key: ${OPENAI_API_KEY_1:str:null}
    temperature: ${TEMPERATURE:float:0.7}
2:
  config:
    engine: ${ENGINE:str:text-davinci-003}
    max_tokens: ${MAX_TOKENS:int:500}
    openai_api_key: ${OPENAI_API_KEY_2:str:null}
    temperature: ${TEMPERATURE:float:0.7}
3:
  config:
    engine: ${ENGINE:str:text-davinci-003}
    max_tokens: ${MAX_TOKENS:int:500}
    openai_api_key: ${OPENAI_API_KEY_3:str:null}
    temperature: ${TEMPERATURE:float:0.7}
---
public_id: valory/p2p_libp2p_client:0.1.0
type: connection
config:
  nodes:
  - uri: ${ACN_URI:str:acn.staging.autonolas.tech:9005}
    public_key: ${ACN_NODE_PUBLIC_KEY:str:02d3a830c9d6ea1ae91936951430dee11f4662f33118b02190693be835359a9d77}
cert_requests:
- identifier: acn
  ledger_id: ethereum
  message_format: '{public_key}'
  not_after: '2023-01-01'
  not_before: '2022-01-01'
  public_key: ${ACN_NODE_PUBLIC_KEY:str:02d3a830c9d6ea1ae91936951430dee11f4662f33118b02190693be835359a9d77}
  save_path: .certs/acn_cosmos_11000.txt
is_abstract: false<|MERGE_RESOLUTION|>--- conflicted
+++ resolved
@@ -8,11 +8,7 @@
 fingerprint:
   README.md: bafybeid6vqhnovhpsrjwws2wcb67i7fwr4dq54rpowqgrf3njt2anp5nc4
 fingerprint_ignore_patterns: []
-<<<<<<< HEAD
-agent: valory/governatooorr:0.1.0:bafybeiaa5r7z4jdqcrwusqykxrrppwktfzqhonacb2pnsco5ti4lab7bxe
-=======
-agent: valory/governatooorr:0.1.0:bafybeid5tpn2hdvirxtrwm4rjhz36b7f53pbitoapvnilpwkmcgtogfqau
->>>>>>> d7286425
+agent: valory/governatooorr:0.1.0:bafybeigz7jgdx5wyb6skfpwefohl4pcul4qozg2s7k74km5ibhdq5r7qfu
 number_of_agents: 4
 deployment:
   agent:
@@ -90,14 +86,8 @@
         tally_api_endpoint: ${TALLY_API_ENDPOINT:str:https://api.tally.xyz/query}
         tally_api_key: ${TALLY_API_KEY_0:str:<tally_api_key>}
         tally_api_call_sleep_seconds: ${TALLY_API_CALL_SLEEP_SECONDS:int:2}
-<<<<<<< HEAD
-        snapshot_graphql_endpoint: ${SNAPSHOT_GRAPHQL_ENDPOINT:str:https://hub.snapshot.org/graphql}
-        snapshot_vote_endpoint: ${SNAPSHOT_VOTE_ENDPOINT:str:https://relayer.snapshot.org/}
-        service_endpoint_base: ${SERVICE_ENDPOINT_BASE:str:https://governatooorr.staging.autonolas.tech/}
-=======
         snapshot_api_endpoint: ${SNAPSHOT_API_ENDPOINT:str:https://hub.snapshot.org/graphql}
         service_endpoint_base: ${SERVICE_ENDPOINT_BASE:str:https://dummy_service.autonolas.tech/}
->>>>>>> d7286425
         validate_timeout: 1205
         voting_block_threshold: ${VOTING_BLOCK_THRESHOLD:int:300}
         voting_seconds_threshold: ${VOTING_SECONDS_THRESHOLD:int:10000}
@@ -151,14 +141,8 @@
         tally_api_endpoint: ${TALLY_API_ENDPOINT:str:https://api.tally.xyz/query}
         tally_api_key: ${TALLY_API_KEY_1:str:<tally_api_key>}
         tally_api_call_sleep_seconds: ${TALLY_API_CALL_SLEEP_SECONDS:int:2}
-<<<<<<< HEAD
-        snapshot_graphql_endpoint: ${SNAPSHOT_GRAPHQL_ENDPOINT:str:https://hub.snapshot.org/graphql}
-        snapshot_vote_endpoint: ${SNAPSHOT_VOTE_ENDPOINT:str:https://relayer.snapshot.org/}
-        service_endpoint_base: ${SERVICE_ENDPOINT_BASE:str:https://governatooorr.staging.autonolas.tech/}
-=======
         snapshot_api_endpoint: ${SNAPSHOT_API_ENDPOINT:str:https://hub.snapshot.org/graphql}
         service_endpoint_base: ${SERVICE_ENDPOINT_BASE:str:https://dummy_service.autonolas.tech/}
->>>>>>> d7286425
         validate_timeout: 1205
         voting_block_threshold: ${VOTING_BLOCK_THRESHOLD:int:300}
         voting_seconds_threshold: ${VOTING_SECONDS_THRESHOLD:int:10000}
@@ -212,14 +196,8 @@
         tally_api_endpoint: ${TALLY_API_ENDPOINT:str:https://api.tally.xyz/query}
         tally_api_key: ${TALLY_API_KEY_2:str:<tally_api_key>}
         tally_api_call_sleep_seconds: ${TALLY_API_CALL_SLEEP_SECONDS:int:2}
-<<<<<<< HEAD
-        snapshot_graphql_endpoint: ${SNAPSHOT_GRAPHQL_ENDPOINT:str:https://hub.snapshot.org/graphql}
-        snapshot_vote_endpoint: ${SNAPSHOT_VOTE_ENDPOINT:str:https://relayer.snapshot.org/}
-        service_endpoint_base: ${SERVICE_ENDPOINT_BASE:str:https://governatooorr.staging.autonolas.tech/}
-=======
         snapshot_api_endpoint: ${SNAPSHOT_API_ENDPOINT:str:https://hub.snapshot.org/graphql}
         service_endpoint_base: ${SERVICE_ENDPOINT_BASE:str:https://dummy_service.autonolas.tech/}
->>>>>>> d7286425
         validate_timeout: 1205
         voting_block_threshold: ${VOTING_BLOCK_THRESHOLD:int:300}
         voting_seconds_threshold: ${VOTING_SECONDS_THRESHOLD:int:10000}
@@ -273,14 +251,8 @@
         tally_api_endpoint: ${TALLY_API_ENDPOINT:str:https://api.tally.xyz/query}
         tally_api_key: ${TALLY_API_KEY_3:str:<tally_api_key>}
         tally_api_call_sleep_seconds: ${TALLY_API_CALL_SLEEP_SECONDS:int:2}
-<<<<<<< HEAD
-        snapshot_graphql_endpoint: ${SNAPSHOT_GRAPHQL_ENDPOINT:str:https://hub.snapshot.org/graphql}
-        snapshot_vote_endpoint: ${SNAPSHOT_VOTE_ENDPOINT:str:https://relayer.snapshot.org/}
-        service_endpoint_base: ${SERVICE_ENDPOINT_BASE:str:https://governatooorr.staging.autonolas.tech/}
-=======
         snapshot_api_endpoint: ${SNAPSHOT_API_ENDPOINT:str:https://hub.snapshot.org/graphql}
         service_endpoint_base: ${SERVICE_ENDPOINT_BASE:str:https://dummy_service.autonolas.tech/}
->>>>>>> d7286425
         validate_timeout: 1205
         voting_block_threshold: ${VOTING_BLOCK_THRESHOLD:int:300}
         voting_seconds_threshold: ${VOTING_SECONDS_THRESHOLD:int:10000}
