--- conflicted
+++ resolved
@@ -22,23 +22,13 @@
 pytest-randomly = "==3.12.0"
 openapi-core = "==0.13.2"
 openapi-spec-validator = "==0.2.8"
-<<<<<<< HEAD
 jsonschema = ">=4.16.0,<=4.19.0"
-open-aea = "==1.38.0"
-open-aea-ledger-ethereum = "==1.38.0"
-open-aea-ledger-cosmos = "==1.38.0"
-open-aea-cli-ipfs = "==1.38.0"
-open-aea-test-autonomy = "==0.11.1"
-open-autonomy = {version = "==0.11.1", extras = [ "all"]}
-=======
-jsonschema = ">=4.16.0,<5.0.0"
 open-aea = "==1.39.0.post1"
 open-aea-ledger-ethereum = "==1.39.0.post1"
+open-aea-cli-ipfs = "==1.39.0.post1"
 open-aea-ledger-cosmos = "==1.39.0.post1"
-open-aea-cli-ipfs = "==1.39.0.post1"
 open-aea-test-autonomy = "==0.12.1.post4"
 open-autonomy = {version = "==0.12.1.post4", extras = [ "all"]}
->>>>>>> ec35f364
 tomte = {version = "==0.2.13", extras = ["cli", "tests"]}
 openai = "==0.27.2"
 requests = "==2.28.2"
